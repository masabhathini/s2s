#!Jinja2
{% from 'site.cylc' import initialCyclePoint, HMEMBERS, HYEARS, FMEMBERS, cycles %}
{% from 'site.cylc' import FCSTDURATION, SITE, FORCING_DATA_DIR, finalCyclePoint, ADMIN_EMAILS %}

{% if graph is defined %}
    # For cylc graph set FMEMBERS = 2
    {% set FMEMBERS=2 %}
{% endif %}

[scheduler]
    install = fix/
    

[task parameters]
    mem = 0..{{ FMEMBERS - 1 }}
    memh = 0..{{ HMEMBERS - 1 }}
    rf = 1..{{ HYEARS }}
    acc2rate = RAINC, RAINNC
    vizfld = T2, RH2, Rainfall

[scheduling]
    initial cycle point = {{ initialCyclePoint }}
    final cycle point = {{ finalCyclePoint }}
    runahead limit = P30
    [[xtriggers]]
        clock_S2S = wall_clock(offset=P1DT2H00M)
    [[graph]]
        R1 = """
            installWrfWps
            installCondaPkgs # TODO: bring to core from include
            install7z
        """
{% for cycle in cycles %}
        {{cycle}} = """
{% set members = '_F<mem>', '<rf><memh>' %}
{% for member in members %}
            installCondaPkgs[^] & @clock_S2S => get_forcing{{member}}
            get_forcing{{member}} & installWrfWps[^] => ungrib{{member}}
            ungrib{{member}} => metgrid{{member}} => real{{member}} => wrf{{member}}
            wrf{{member}} => merge_time{{member}} => acc2rate{{member}}<acc2rate> => submit_acc2rate<acc2rate>
            submit_acc2rate_RAINC & submit_acc2rate_RAINNC => rain{{member}} => submit_rain
            merge_time{{member}} => rh2{{member}} => submit_rh2

            #Visualization
            merge_time{{member}} & install7z[^] & installCondaPkgs[^] => viz<vizfld>
            submit_rain => viz_Rainfall
            submit_rh2 => viz_RH2
<<<<<<< HEAD
            viz<vizfld> => push_data
=======
	    viz<vizfld> => push_data
>>>>>>> 610e5b9f

            # Cleanup Intermediate files
            merge_time{{member}} => clean_up{{member}}
{% endfor %}

        """
{% endfor %}

[runtime]

    [[root]]
        [[[mail]]]
            to = {{ ADMIN_EMAILS }}
        [[[events]]]
            mail events = failed
        [[[environment]]]
            WPS_DIR=** site specific **
            WRF_DIR=** site specific **
            CYCLE_DIR=${CYLC_WORKFLOW_WORK_DIR}/${CYLC_TASK_CYCLE_POINT}
            CYCLE_SHARE_DIR=${CYLC_WORKFLOW_SHARE_DIR}/${CYLC_TASK_CYCLE_POINT}
            ETC_DIR=${CYLC_WORKFLOW_RUN_DIR}/etc
            FIX_DIR=${CYLC_WORKFLOW_RUN_DIR}/fix
            FCST_START_TIME=${CYLC_TASK_CYCLE_POINT}
            FCSTDURATION={{FCSTDURATION}}

            iyyyy=${FCST_START_TIME:0:4}
            imm=${FCST_START_TIME:4:2}
            idd=${FCST_START_TIME:6:2}

            GEO_EM_FILE=$FIX_DIR/geo_em.d01.nc.S2S_4km_AG_24_flood

    [[install7z]]
        script = """
            mkdir -p ${CYLC_WORKFLOW_SHARE_DIR}/bin
            cd ${CYLC_WORKFLOW_SHARE_DIR}/bin
            wget https://www.7-zip.org/a/7z2408-linux-x64.tar.xz 
            tar -xvf 7z2408-linux-x64.tar.xz 
        """

    [[FORECAST_MEMBER]]
        [[[environment]]]
            SHARE_DIR=${CYCLE_SHARE_DIR}/F
            memN=$CYLC_TASK_PARAM_mem
            MEM_SHARE_DIR=${SHARE_DIR}/mem${memN}
            syyyy=$iyyyy

    [[REFORECAST_MEMBER]]
        [[[environment]]]
            memN=$CYLC_TASK_PARAM_memh
            rfN=$CYLC_TASK_PARAM_rf
            SHARE_DIR=${CYCLE_SHARE_DIR}/H/rf${rfN}
            MEM_SHARE_DIR=${SHARE_DIR}/mem${memN}
            syyyy=$(( $iyyyy - $rfN ))

    [[GET_FORCING]]
        script = """
            rm -rf *
            mkdir -p $MEM_SHARE_DIR
            get_forcing.sh -i $input_data -m $memN -o ungrib_input.grib --year $syyyy $lsm_input
            mv ungrib_input.grib $MEM_SHARE_DIR
            rm -rf *
        """

    [[get_forcing_F<mem>]]
        inherit = GET_FORCING, FORECAST_MEMBER
        [[[environment]]]
            input_data={{FORCING_DATA_DIR}}/A1F${iyyyy}${imm}${idd}/${iyyyy}${imm}${idd}.grb
            lsm_input=""

    [[get_forcing<rf><memh>]]
        inherit = GET_FORCING, REFORECAST_MEMBER
        [[[environment]]]
            input_data={{FORCING_DATA_DIR}}/A1H${iyyyy}${imm}${idd}/${iyyyy}${imm}${idd}.grb
            lsm_input="--lsminput {{FORCING_DATA_DIR}}/A1F${iyyyy}${imm}${idd}/${iyyyy}${imm}${idd}.grb"


    [[UNGRIB]]
        script = """
            rm -rf *
            source get_dates.sh
            mkdir -p $MEM_SHARE_DIR/metgrid_inputs
            envsub $ETC_DIR/namelist.wps namelist.wps
            envsub $ETC_DIR/Vtable Vtable
            ln_safe "$ungrib_dir" .
            $link_grib $MEM_SHARE_DIR/ungrib_input.grib .
            ./ungrib/ungrib.exe
            cat ungrib.log
            grep "Successful completion" ungrib.log
            mv FILE* $MEM_SHARE_DIR/metgrid_inputs
            rm -rf *
        """
        [[[environment]]]
            ungrib_dir=$WPS_DIR/ungrib
            link_grib=$WPS_DIR/link_grib.csh

    [[ungrib_F<mem>]]
        inherit = UNGRIB, FORECAST_MEMBER
    [[ungrib<rf><memh>]]
        inherit = UNGRIB, REFORECAST_MEMBER

    [[METGRID]]
        script = """
            rm -rf *
            source get_dates.sh
            mkdir -p $MEM_SHARE_DIR/real_inputs
            envsub $ETC_DIR/namelist.wps namelist.wps
            mkdir metgrid 

            #  Use metgrid table from Hari for better SST interpolation
            cp $ETC_DIR/METGRID.TBL.ARW metgrid/METGRID.TBL

            ln -sf $MEM_SHARE_DIR/metgrid_inputs/* .
            ln_safe $GEO_EM_FILE geo_em.d01.nc
            $run_cmd $metgrid_dir/metgrid.exe
            grep "Successful completion" metgrid.log
            mv met_em* $MEM_SHARE_DIR/real_inputs
            rm -rf *
        """
        [[[environment]]]
            metgrid_dir=$WPS_DIR/metgrid
            run_cmd = ** site specific **

    [[metgrid_F<mem>]]
        inherit = METGRID, FORECAST_MEMBER
    [[metgrid<rf><memh>]]
        inherit = METGRID, REFORECAST_MEMBER

    [[NAMELIST_INPUT]]
        [[[environment]]]
            time_step=20

    [[REAL]]
        inherit = None, NAMELIST_INPUT
        script = """
            rm -rf *
            source get_dates.sh
            mkdir -p $MEM_SHARE_DIR/wrf_input
            ln -sf $MEM_SHARE_DIR/real_inputs/* .
            # get the grid info from geo_em_file
            source grid_info.sh $GEO_EM_FILE
            envsub $ETC_DIR/namelist.input namelist.input
            envsub $ETC_DIR/iofields.txt iofields.txt 
            $run_cmd $real_exe
            mv wrf*_d?? $MEM_SHARE_DIR/wrf_input
            rm -rf *
        """
        [[[environment]]]
            nproc_x=-1
            nproc_y=-1
            nio_groups=0
            nio_tasks_per_group=0
            real_exe=$WRF_DIR/main/real.exe
            run_cmd = ** site specific **

    [[real_F<mem>]]
        inherit = REAL, FORECAST_MEMBER
    [[real<rf><memh>]]
        inherit = REAL, REFORECAST_MEMBER

    [[WRF]]
        inherit = None, NAMELIST_INPUT
        script = """
            rm -rf *
            source get_dates.sh
            mkdir -p $MEM_SHARE_DIR/wrf_out
            cp -f $em_real_dir/* .
            ln -sf $MEM_SHARE_DIR/wrf_input/* .

            # source the grid info from wrf_input
            source grid_info.sh $GEO_EM_FILE
            envsub $ETC_DIR/namelist.input namelist.input
            envsub $ETC_DIR/iofields.txt iofields.txt 
            $run_cmd $wrf_exe

            mv *_d??_????-??-??_* $MEM_SHARE_DIR/wrf_out
            rm -rf *
        """
        [[[environment]]]
            em_real_dir=$WRF_DIR/test/em_real
            wrf_exe=$WRF_DIR/main/wrf.exe
            run_cmd = ** site specific ** # run command: e.g. mpirun -n 4

    [[wrf_F<mem>]]
        inherit = WRF, FORECAST_MEMBER
    [[wrf<rf><memh>]]
        inherit = WRF, REFORECAST_MEMBER

    [[MERGE_TIME]]
        script = """
        mkdir -p $output_dir
        merge_time_split_var.sh -o $output_dir/surface_d01_ $input_dir/surface_d01_* 
        """
        [[[environment]]]
            input_dir=$MEM_SHARE_DIR/wrf_out
            output_dir=$MEM_SHARE_DIR/merge_time
    
    [[merge_time_F<mem>]]
        inherit = MERGE_TIME, FORECAST_MEMBER
    [[merge_time<rf><memh>]]
        inherit = MERGE_TIME, REFORECAST_MEMBER

    [[SUBMIT_BATCH]]
        script = """
            rm -rf *
            for script in $CYCLE_SHARE_DIR/$scripts_dir/*.sh; do
                echo "bash $script && rm $script" >> command.lst
            done
            parallel --jobs ${NTASKS} < command.lst
        """
        [[[environment]]]

    [[ACC2RATE]]
        script = """
        scriptsdir=$CYCLE_SHARE_DIR/submit_acc2rate_${varname}/
        mkdir -p $scriptsdir
        jobscript=$scriptsdir/${CYLC_TASK_NAME}.sh
        echo "acc2rate.sh $input_dir/surface_d01_${varname}.nc $input_dir/surface_d01_${varname}_rate.nc" > $jobscript
        chmod +x $jobscript
        """
        [[[environment]]]
            input_dir=$MEM_SHARE_DIR/merge_time
            varname=$CYLC_TASK_PARAM_acc2rate
    [[acc2rate_F<mem><acc2rate>]]
        inherit = ACC2RATE, FORECAST_MEMBER
    [[acc2rate<rf><memh><acc2rate>]]
        inherit = ACC2RATE, REFORECAST_MEMBER
    
    [[submit_acc2rate<acc2rate>]]
        inherit = None, SUBMIT_BATCH
        [[[environment]]]
            varname=$CYLC_TASK_PARAM_acc2rate
            scripts_dir=submit_acc2rate_${varname}

    [[RH2]]
        script = """
            scriptsdir=$CYCLE_SHARE_DIR/submit_rh2/
            mkdir -p $scriptsdir
            jobscript=$scriptsdir/${CYLC_TASK_NAME}.sh
            # RH=0.263*PSFC*Q2/exp(17.67*(T2-273.15)/(T2-29.65))
            echo "cdo -setattribute,RH2@description="Humidity" -setname,RH2  -div [ -mulc,0.263 -mul $PSFC $Q2 -exp [ -div [ -mulc,17.67 -subc,273.15 $T2 -subc,29.65 $T2 ] ] ] $RH" > $jobscript
            chmod +x $jobscript
        """
        [[[environment]]]
            input_dir=$MEM_SHARE_DIR/merge_time
            PSFC=$input_dir/surface_d01_PSFC.nc
            T2=$input_dir/surface_d01_T2.nc
            Q2=$input_dir/surface_d01_Q2.nc
            RH=$input_dir/surface_d01_RH2.nc
    [[rh2_F<mem>]]
        inherit = RH2, FORECAST_MEMBER
    [[rh2<rf><memh>]]
        inherit = RH2, REFORECAST_MEMBER
    [[submit_rh2]]
        inherit = None, SUBMIT_BATCH
        [[[environment]]]
            scripts_dir=submit_rh2
    
    [[RAIN]]
        script = """
            set -x
            scriptsdir=$CYCLE_SHARE_DIR/submit_rain/
            mkdir -p $scriptsdir
            jobscript=$scriptsdir/${CYLC_TASK_NAME}.sh

            echo  "cdo -setname,RAIN_rate -add $input_dir/surface_d01_RAINC_rate.nc " \
                "$input_dir/surface_d01_RAINNC_rate.nc " \
                "$input_dir/surface_d01_RAIN_rate.nc "  > $jobscript
        """
        [[[environment]]]
            input_dir=$MEM_SHARE_DIR/merge_time
    
    [[rain_F<mem>]]
        inherit = RAIN, FORECAST_MEMBER
    [[rain<rf><memh>]]
        inherit = RAIN, REFORECAST_MEMBER

    [[submit_rain]]
        inherit = None, SUBMIT_BATCH
        [[[environment]]]
            scripts_dir=submit_rain

    [[CLEAN_UP]]
        script = """
            cd $input_dir
            rm -rf wrf_out wrf_input metgrid_inputs real_inputs
        """
        [[[environment]]]
            input_dir=$MEM_SHARE_DIR
    
    [[clean_up_F<mem>]]
        inherit = CLEAN_UP, FORECAST_MEMBER
    [[clean_up<rf><memh>]]
        inherit = CLEAN_UP, REFORECAST_MEMBER

    [[VIZ]]
        # TODO: Hardcoded Reforecast
        script = """
<<<<<<< HEAD
            output_dir=${CYCLE_SHARE_DIR}/viz/${fieldname}/live
=======
            output_dir=${CYCLE_SHARE_DIR}/viz/${fieldname}/stage
>>>>>>> 610e5b9f
            mkdir -p $output_dir
            python -c 'import viz; viz.app()' ${fieldname} \
            "${CYCLE_SHARE_DIR}/F/mem*/merge_time/${input_file_name}" \
            "${CYCLE_SHARE_DIR}/H/rf*/mem*/merge_time/${input_file_name}"
            mv output/* $output_dir
            rm -rf *
        """
        [[[environment]]]
            fieldname=
            input_file_name=

    [[viz<vizfld>]]
        inherit = None, VIZ
        [[[environment]]]
            fieldname=$CYLC_TASK_PARAM_vizfld
            input_file_name=surface_d01_${CYLC_TASK_PARAM_vizfld}.nc

    [[viz_Rainfall]]
        inherit = None, VIZ
        [[[environment]]]
            fieldname=Rainfall
            input_file_name=surface_d01_RAIN_rate.nc
    
    [[push_data]]
        script = """
            echo "Push data to vizualization server"
        """
        [[[events]]]
            mail events = succeeded


{% include 'include/' ~ SITE ~ '/flow.cylc' %}<|MERGE_RESOLUTION|>--- conflicted
+++ resolved
@@ -45,11 +45,7 @@
             merge_time{{member}} & install7z[^] & installCondaPkgs[^] => viz<vizfld>
             submit_rain => viz_Rainfall
             submit_rh2 => viz_RH2
-<<<<<<< HEAD
             viz<vizfld> => push_data
-=======
-	    viz<vizfld> => push_data
->>>>>>> 610e5b9f
 
             # Cleanup Intermediate files
             merge_time{{member}} => clean_up{{member}}
@@ -347,11 +343,7 @@
     [[VIZ]]
         # TODO: Hardcoded Reforecast
         script = """
-<<<<<<< HEAD
             output_dir=${CYCLE_SHARE_DIR}/viz/${fieldname}/live
-=======
-            output_dir=${CYCLE_SHARE_DIR}/viz/${fieldname}/stage
->>>>>>> 610e5b9f
             mkdir -p $output_dir
             python -c 'import viz; viz.app()' ${fieldname} \
             "${CYCLE_SHARE_DIR}/F/mem*/merge_time/${input_file_name}" \
