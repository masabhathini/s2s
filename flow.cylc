--- conflicted
+++ resolved
@@ -1,10 +1,6 @@
 #!Jinja2
-<<<<<<< HEAD
-{% from 'site.cylc' import initialCyclePoint, HMEMBERS, HYEARS, FMEMBERS, cycle, FCSTDURATION, SITE, FORCING_DATA_DIR, finalCyclePoint, ADMIN_EMAILS %}
-=======
 {% from 'site.cylc' import initialCyclePoint, HMEMBERS, HYEARS, FMEMBERS, cycles %}
 {% from 'site.cylc' import FCSTDURATION, SITE, FORCING_DATA_DIR, finalCyclePoint, ADMIN_EMAILS %}
->>>>>>> 3084510f
 
 {% if graph is defined %}
     # For cylc graph set FMEMBERS = 2
@@ -25,8 +21,9 @@
 [scheduling]
     initial cycle point = {{ initialCyclePoint }}
     final cycle point = {{ finalCyclePoint }}
-    runahead limit = P20
-
+    runahead limit = P30
+    [[xtriggers]]
+        clock_S2S = wall_clock(offset=PT23H30M)
     [[graph]]
         R1 = """
             installWrfWps
@@ -37,7 +34,7 @@
         {{cycle}} = """
 {% set members = '_F<mem>', '<rf><memh>' %}
 {% for member in members %}
-            installCondaPkgs[^] => get_forcing{{member}}
+            installCondaPkgs[^] & @clock_S2S => get_forcing{{member}}
             get_forcing{{member}} & installWrfWps[^] => ungrib{{member}}
             ungrib{{member}} => metgrid{{member}} => real{{member}} => wrf{{member}}
             wrf{{member}} => merge_time{{member}} => acc2rate{{member}}<acc2rate> => submit_acc2rate<acc2rate>
@@ -52,9 +49,9 @@
             # Cleanup Intermediate files
             merge_time{{member}} => clean_up{{member}}
 {% endfor %}
+
+        """
 {% endfor %}
-
-        """
 
 [runtime]
 
